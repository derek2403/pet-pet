# PetPet — The Pet-Centric On-Chain Explorer
---

> **Tagline:** PetPet turns real pet care into verifiable, privacy-safe on-chain events using Trusted Execution Environments (TEE), IoT devices and computer vision object detection — and gives everyone a pet-first explorer to see what matters.


---


## Overview
**PetPet** is a pet-first blockchain explorer (built atop Blockscout Autoscout) where **each pet = a uniquely named smart contract deployed on-chain**. Real-world actions — activity states (running, playing, eating, drinking, sleeping), location tracking, and behavioral patterns — are captured by **camera-based object detection and GPS sensors**, processed within a **Trusted Execution Environment (TEE)** for privacy, and recorded as **verifiable on-chain events**. Pet owners, vets/boarders, and rescue communities can browse and verify pet activity with strong privacy controls through an intuitive **Explorer** powered by Blockscout Autoscout and **Dashboard** enhanced with Blockscout SDK.

---

## Problem
- **Owners:** No trustworthy, unified log of a pet's care/activity. Daycare/walker updates are fragmented and easy to fake.
- **Vets/boarders:** Lack standardized, tamper-evident records (feeding amounts, actual consumption, meds, checkups) tied to the pet over time.
- **Pet wellness:** Difficult to track activity patterns (running, playing, eating, drinking, sleeping) and behavioral trends over time with automated verification.
- **Privacy concerns:** Pet location and activity data needs to be verifiable without exposing sensitive details publicly.


---

## Solution
**PetPet** provides:
- A **new explorer UX** built with Blockscout Autoscout for browsing all pet events across the network.
- A personalized **dashboard** enhanced with Blockscout SDK for real-time transaction visualization and interactivity.
- **Trusted Execution Environment (TEE)** processing via Phala Network for privacy-preserving verification of activity data, movement patterns, and behaviors.
- **Named smart contracts** for each pet as searchable, human-readable identifiers in the explorer.
- **Verifiability** via TEE attestations, camera-based computer vision object detection, and GPS sensor data.
- **Privacy by design** — sensitive data processed within TEE; only verified events submitted on-chain.
- A **data index** powering timelines, activity summaries, and behavioral insights.

**One-liner:** A public, pet-centric on-chain explorer where real-world care becomes verifiable TEE-attested events you can browse, track, and (optionally) share.

---


## Key Features

### 1. Pet Creation & Identity
<<<<<<< HEAD
- **ENS Naming:** Each pet gets a human-readable ENS name (e.g., `shibaba.petpet.eth`) as their on-chain identifier upon creation.
- **Wallet Address:** Each pet is assigned a unique wallet address linked to their ENS name.
- **GPS Device Binding:** Link GPS-enabled device (collar or owner's phone for demo purposes) to the pet's identity.
- **Device Registration:** Register device public key with the pet's on-chain profile for signature verification.

### 2. Explorer View
- **All Pets Directory:** Searchable directory with ENS names, species avatars, and status chips (active today, due meds, last fed).
- **Per-Pet Timeline:** Chronological log of all events (Activity, Play Interactions, Feed, Medication, VetVisit) with "View on Blockscout" links and ZK proof references.
- **Event Details:** Click any event to see proof verification status, timestamp, and approved metadata.
- **Stories/Grid Mode:** Owner-approved highlights (Snap/IG-style) showcasing pet moments.
- **Cross-Pet Interactions:** View which pets interacted with each other (from proximity/NFC data).
=======
- **Named Smart Contract:** Each pet gets a uniquely named smart contract (e.g., `Buddy_The_Dog`) deployed on-chain as their identifier upon creation.
- **Contract Address:** Each pet is assigned a unique contract address that can be searched by name in the Blockscout explorer.
- **Name Registry:** A central registry contract prevents duplicate pet names and maintains a searchable directory.
- **Sensor Device Binding:** Link camera and GPS-enabled devices (owner's iPhone or IoT camera) to the pet's contract for verified data submissions.

**Why Not ENS?**  
We initially planned to use ENS for pet naming, but deploying a custom ENS resolver and running our own subgraph to index ENS records would add significant complexity. Instead, we leverage Blockscout's native ability to search verified smart contracts by name — each pet contract is verified and searchable directly in the explorer, providing the same human-readable benefits without the additional infrastructure.

### 2. Explorer View (Blockscout Autoscout)
- **All Pets Directory:** Searchable directory with contract names, species avatars, and real-time status (currently running, sleeping, last activity timestamp).
- **Per-Pet Timeline:** Chronological log of all events (Activity states, location tracking, feeding, behaviors) with direct Blockscout transaction links and TEE attestation references.
- **Event Details:** Click any event to see TEE verification status, timestamp, duration, and activity metadata (powered by Blockscout SDK).
- **Contract Search:** Search pets by name directly in Blockscout explorer — each verified pet contract appears with its human-readable name.
- **Transaction Visualization:** Blockscout SDK integration provides rich transaction details and activity event history.
>>>>>>> f6f91702

### 3. Dashboard View (Owner's Personal Hub)
- **My Pets:** Quick access to all pets owned by the connected wallet.
- **Real-Time Activity Status:** Current state (running, playing, eating, drinking, sleeping) with duration timers from camera computer vision detection.
- **Activity Summaries:** Daily/weekly reports showing:
  - Time spent in each activity state (running, playing, eating, drinking, sleeping)
  - Distance covered and speed from GPS tracking (longitude, latitude data)
  - Location history and movement patterns
  - Activity duration breakdown
- **Wellness Insights:** Trend charts for activity patterns and behavioral changes over time.
- **Privacy Controls:** Per-pet sharing settings — sensitive location data processed in TEE, only aggregated metrics on-chain.
- **Blockscout SDK Integration:** Real-time transaction updates and event notifications displayed inline.

### 4. Real-World Data Inputs with TEE Processing

#### Camera-Based Activity Detection (Computer Vision Object Detection)
**Implementation Details:**
- **Device:** Any standard camera (webcam, IP camera, smartphone camera).
- **Computer Vision Model:** Object detection model running inside TEE to identify pet behaviors.
- **Activity Classification:** Camera feed analyzes pet to detect states:
  - **Running:** Pet in motion, high movement velocity
  - **Playing:** Active movements, energetic behavior patterns
  - **Eating:** Pet at food bowl, head-down position
  - **Drinking:** Pet at water bowl
  - **Sleeping:** Stationary, resting position
- **Duration Tracking:** TEE records how long pet stays in each activity state.
- **TEE Processing:**
  - Camera feed processed entirely within Phala Network TEE for privacy.
  - Computer vision inference runs inside secure enclave — no raw video leaves the TEE.
  - Only verified activity events (type + duration) submitted on-chain.
- **On-Chain Submission:** TEE-attested events recorded to pet's smart contract with timestamp and duration.

**Why Not ZKP?**  
We initially explored zero-knowledge proofs for privacy, but ZK circuits cannot efficiently handle the complex computer vision computations required for real-time object detection and behavioral analysis. TEE provides the same privacy guarantees (sensitive data never exposed) while supporting full computer vision model inference inside the secure enclave.

#### GPS Location & Movement Tracking (iPhone GPS)
**Implementation Details:**
- **Device:** iPhone GPS sensor (or any GPS-enabled device).
- **Data Captured:**
  - **Longitude & Latitude:** Precise location coordinates
  - **Speed:** Movement velocity in real-time
  - **Distance:** Cumulative distance traveled
- **TEE Processing:**
  - Raw GPS data sent to Phala Network TEE.
  - TEE processes coordinates, calculates speed and distance.
  - Privacy-preserving: exact coordinates can remain in TEE, only aggregated metrics (distance, average speed) published on-chain if desired.
- **On-Chain Events:** Location updates and movement summaries recorded to pet's contract with TEE attestation.

#### Combined Camera & GPS Approach
**Two Data Sources Working Together:**
1. **Camera Computer Vision:** Detects what the pet is doing (running, playing, eating, drinking, sleeping) and for how long.
2. **GPS Tracking:** Provides location context (longitude, latitude) and movement metrics (speed, distance).
3. **TEE Fusion:** Both data streams processed in Phala Network TEE, cross-validated, and submitted as unified activity events on-chain.

### 5. Verifiability & Trust
<<<<<<< HEAD
- **Zero-Knowledge Proofs:** All sensitive activity data (GPS, movement, consumption) verified via ZKP — no raw data on-chain.
- **Device Binding:** Bind device public key or NFC UID to the pet's on-chain identity; contracts verify event signatures and ZK proofs.
- **ENS Identity:** Human-readable pet names (e.g., `shibaba.petpet.eth`) make verification and sharing easier.
- **Attestations:** Whitelisted vets/boarders add signed care attestations with cryptographic verification.
- **Challenge Prompts:** Random challenges (e.g., "scan collar in 5 minutes") deter spoofing and ensure device authenticity.
- **Proof References:** Content hashes for photos/weights stored off-chain; decryptable only by authorized parties.
- **Explorer Verification:** Anyone can verify ZK proofs through the Explorer without accessing private data.
=======
- **TEE Attestations:** All sensitive activity data (camera feeds, GPS coordinates) processed within Phala Network TEE — no raw data exposed publicly.
- **Device Binding:** Camera and GPS devices registered to pet's smart contract; TEE verifies data source authenticity.
- **Named Contract Identity:** Human-readable pet names (e.g., `Buddy_The_Dog`) searchable directly in Blockscout explorer.
- **Cryptographic Verification:** TEE produces cryptographic attestations proving data was processed in secure enclave.
- **Immutable Event Log:** All verified activities recorded on-chain to pet's contract, viewable in Blockscout.
- **Privacy Preservation:** Raw video and precise GPS coordinates remain in TEE; only activity summaries published on-chain.
- **Explorer Verification:** Anyone can verify TEE attestations through Blockscout without accessing sensitive raw data.
>>>>>>> f6f91702

---

## Technical Architecture

### Data Flow
1. **Pet Creation:** Owner creates pet profile → deploys named smart contract → registers with name registry.
2. **Sensor Collection:** Camera captures video feed; iPhone GPS tracks location (longitude, latitude, speed).
3. **TEE Processing:** All sensor data sent to Phala Network TEE for secure processing:
   - Camera feed → computer vision object detection → activity classification (running, playing, eating, drinking, sleeping) + duration
   - GPS data → location tracking → speed/distance calculations
4. **Event Submission:** TEE submits verified activity events on-chain to pet's smart contract with attestations.
5. **Explorer Indexing:** Blockscout Autoscout indexes all pet contract events and transactions.
6. **Dashboard Display:** Owner views activity via Blockscout SDK integration; public can browse verified events in explorer.

### Blockchain Infrastructure
- **Local Node:** Anvil (Foundry) spins up local Ethereum node for development and testing.
- **TEE Deployment:** Smart contracts deployed inside Phala Network TEE for enhanced security.
- **Chain ID:** 2403
- **RPC URL:** `https://c2e90a7139bb5f5fe1c6deab725ee1a45631b952-8545.dstack-prod5.phala.network/`
- **Explorer:** Blockscout Autoscout instance connected to the chain RPC.

### TEE Implementation (Phala Network)
- **Secure Enclave:** All sensitive data processing happens inside Phala Network TEE.
- **Computer Vision Inference:** Camera-based object detection models run entirely within TEE.
- **Privacy Preservation:** Raw video feeds and precise GPS coordinates never leave the TEE.
- **Attestation:** TEE generates cryptographic attestations for each verified activity event.
- **On-Chain Events:** Only activity summaries (type, duration, timestamp) and TEE attestations recorded on-chain.

### Blockscout Integration
- **Autoscout Deployment:** Self-service explorer launched via deploy.blockscout.com for chain ID 2403.
- **Contract Verification:** Each pet contract verified and searchable by name in explorer.
- **SDK Integration:** Blockscout SDK embedded in dashboard for transaction visualization and real-time updates.
- **API Access:** Blockscout API used to query pet activity events and contract interactions.

---

## Prize Targets

### 🚀 Best use of Autoscout Self-Service Explorer Launchpad ($3,500)
**How PetPet Qualifies:**
- Launched custom Blockscout explorer for chain ID 2403 via deploy.blockscout.com
- Connected to Phala Network TEE-hosted RPC endpoint
- Explorer indexes all pet contract deployments and activity events
- Custom pet-centric UX: search pets by contract name, browse activity timelines
- Provides transaction tracking, event logs, and contract verification for the pet ecosystem

### 📚 Best Blockscout SDK Integration ($3,000)
**How PetPet Qualifies:**
- Blockscout SDK integrated into pet owner dashboard
- Real-time transaction visualization for activity event submissions
- Interactive explorer feedback embedded in UI
- SDK provides instant access to pet contract data and event history
- Enhanced UX: users see transaction details inline without leaving the dashboard

---

## Use Cases

### For Pet Owners
- Track daily activity patterns (running, playing, eating, drinking, sleeping) with TEE-verified proof.
- Monitor real-time location and movement via GPS tracking (longitude, latitude, speed).
- View activity duration breakdowns — how long pet spent in each state throughout the day.
- Search your pet by name in Blockscout explorer and view complete activity history.
- Share wellness reports with vets using privacy-preserving TEE attestations.
- Verify caretaker/walker claims with immutable on-chain proof of activity.

### For Vets & Boarders
- Access complete, tamper-evident care history via Blockscout explorer.
- Review activity patterns and behavioral trends from camera computer vision detection.
- Verify location and movement data from GPS tracking.
- Track recovery progress through objective activity measurements.
- Search pet contracts by name for instant access to records.

### For Pet Communities
- Browse public pet profiles and their activity timelines in the explorer.
- View verified activity events with TEE attestations for trust.
- Discover activity patterns and behavioral insights.
- Build trust in pet care services through verifiable, immutable track records on-chain.<|MERGE_RESOLUTION|>--- conflicted
+++ resolved
@@ -39,19 +39,6 @@
 ## Key Features
 
 ### 1. Pet Creation & Identity
-<<<<<<< HEAD
-- **ENS Naming:** Each pet gets a human-readable ENS name (e.g., `shibaba.petpet.eth`) as their on-chain identifier upon creation.
-- **Wallet Address:** Each pet is assigned a unique wallet address linked to their ENS name.
-- **GPS Device Binding:** Link GPS-enabled device (collar or owner's phone for demo purposes) to the pet's identity.
-- **Device Registration:** Register device public key with the pet's on-chain profile for signature verification.
-
-### 2. Explorer View
-- **All Pets Directory:** Searchable directory with ENS names, species avatars, and status chips (active today, due meds, last fed).
-- **Per-Pet Timeline:** Chronological log of all events (Activity, Play Interactions, Feed, Medication, VetVisit) with "View on Blockscout" links and ZK proof references.
-- **Event Details:** Click any event to see proof verification status, timestamp, and approved metadata.
-- **Stories/Grid Mode:** Owner-approved highlights (Snap/IG-style) showcasing pet moments.
-- **Cross-Pet Interactions:** View which pets interacted with each other (from proximity/NFC data).
-=======
 - **Named Smart Contract:** Each pet gets a uniquely named smart contract (e.g., `Buddy_The_Dog`) deployed on-chain as their identifier upon creation.
 - **Contract Address:** Each pet is assigned a unique contract address that can be searched by name in the Blockscout explorer.
 - **Name Registry:** A central registry contract prevents duplicate pet names and maintains a searchable directory.
@@ -66,7 +53,6 @@
 - **Event Details:** Click any event to see TEE verification status, timestamp, duration, and activity metadata (powered by Blockscout SDK).
 - **Contract Search:** Search pets by name directly in Blockscout explorer — each verified pet contract appears with its human-readable name.
 - **Transaction Visualization:** Blockscout SDK integration provides rich transaction details and activity event history.
->>>>>>> f6f91702
 
 ### 3. Dashboard View (Owner's Personal Hub)
 - **My Pets:** Quick access to all pets owned by the connected wallet.
@@ -122,15 +108,6 @@
 3. **TEE Fusion:** Both data streams processed in Phala Network TEE, cross-validated, and submitted as unified activity events on-chain.
 
 ### 5. Verifiability & Trust
-<<<<<<< HEAD
-- **Zero-Knowledge Proofs:** All sensitive activity data (GPS, movement, consumption) verified via ZKP — no raw data on-chain.
-- **Device Binding:** Bind device public key or NFC UID to the pet's on-chain identity; contracts verify event signatures and ZK proofs.
-- **ENS Identity:** Human-readable pet names (e.g., `shibaba.petpet.eth`) make verification and sharing easier.
-- **Attestations:** Whitelisted vets/boarders add signed care attestations with cryptographic verification.
-- **Challenge Prompts:** Random challenges (e.g., "scan collar in 5 minutes") deter spoofing and ensure device authenticity.
-- **Proof References:** Content hashes for photos/weights stored off-chain; decryptable only by authorized parties.
-- **Explorer Verification:** Anyone can verify ZK proofs through the Explorer without accessing private data.
-=======
 - **TEE Attestations:** All sensitive activity data (camera feeds, GPS coordinates) processed within Phala Network TEE — no raw data exposed publicly.
 - **Device Binding:** Camera and GPS devices registered to pet's smart contract; TEE verifies data source authenticity.
 - **Named Contract Identity:** Human-readable pet names (e.g., `Buddy_The_Dog`) searchable directly in Blockscout explorer.
@@ -138,7 +115,6 @@
 - **Immutable Event Log:** All verified activities recorded on-chain to pet's contract, viewable in Blockscout.
 - **Privacy Preservation:** Raw video and precise GPS coordinates remain in TEE; only activity summaries published on-chain.
 - **Explorer Verification:** Anyone can verify TEE attestations through Blockscout without accessing sensitive raw data.
->>>>>>> f6f91702
 
 ---
 
