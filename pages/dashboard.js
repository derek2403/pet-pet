import { useState, useRef, useEffect, useLayoutEffect } from 'react';
import { motion, AnimatePresence } from 'framer-motion';
import { io } from 'socket.io-client';
import { ethers } from 'ethers';
import { useAccount, useWalletClient, usePublicClient } from 'wagmi';
import { Tabs, TabsContent, TabsList, TabsTrigger } from "@/components/ui/tabs";
import { Button } from "@/components/ui/button";
import { Input } from "@/components/ui/input";
import { Card, CardContent, CardDescription, CardHeader, CardTitle } from "@/components/ui/card";
import Header from '@/components/Header';
import PetSelector from '@/components/dashboard/PetSelector';
import PetProfileCard from '@/components/dashboard/PetProfileCard';
import FeaturedRoomCard from '@/components/dashboard/FeaturedRoomCard';
import RealTimePetStatus from '@/components/dashboard/RealTimePetStatus';
import MonthlySummaryCard from '@/components/dashboard/MonthlySummaryCard';
import UpcomingVetCard from '@/components/dashboard/UpcomingVetCard';
import ActivityTimelineCard from '@/components/dashboard/ActivityTimelineCard';
import PrivacyControlsCard from '@/components/dashboard/PrivacyControlsCard';
import SplineViewer from '@/components/room/SplineViewer';
import { BackgroundGradientAnimation } from "@/components/ui/background-gradient-animation";
import { REGISTRY_ADDRESS, PET_ABI } from '@/config/contracts';
import {
  Footprints,
  Heart,
  Users,
  Settings,
  BarChart3,
  ScrollText,
  Home as HomeIcon,
  Upload,
  Plus,
  Wallet,
  X,
} from "lucide-react";

const REGISTRY_ABI = REGISTRY_ADDRESS.abi;

/**
 * Dashboard Page
 * Main dashboard component that orchestrates all pet-related information
 */
export default function Dashboard() {
  // Wagmi hooks for wallet connection (RainbowKit)
  const { address: account, isConnected } = useAccount();
  const { data: walletClient } = useWalletClient();
  const publicClient = usePublicClient();
  
  // Pet contract state
  const [petContractAddress, setPetContractAddress] = useState(null);
  
  // State for current session pet (not persisted - requires upload each time)
  const [hasPet, setHasPet] = useState(false);
  const [isLoading, setIsLoading] = useState(false);
  const [isUploading, setIsUploading] = useState(false);
  const [statusMessage, setStatusMessage] = useState('');
  
  // State for add pet form
  const [newPetName, setNewPetName] = useState("");
  const [petImagePath, setPetImagePath] = useState(null); // Path to image in public folder
  const [imagePreview, setImagePreview] = useState(null);
  const fileInputRef = useRef(null);
  
  // State for pet name editing
  const [petName, setPetName] = useState("");
  
  // Track active tab for animations
  const [activeTab, setActiveTab] = useState("dashboard");
  const [pillStyle, setPillStyle] = useState({ left: 0, width: 0 });
  const tabRefs = useRef({});
  const tabsListRef = useRef(null);
  
  // State for room viewer
  const [showRoomViewer, setShowRoomViewer] = useState(false);
  
<<<<<<< HEAD
  // Cache-busting parameter forces browser to fetch updated scene with dog
  const sceneUrl = "https://prod.spline.design/E0hO4wxfp4CCDNLm/scene.splinecode?v=33";
=======
  const [activityHistory, setActivityHistory] = useState([
    { petName: "NuNa", activity: "Eat", timestamp: 1730006400000 },  // Oct 26, 2024 8:00 PM
    { petName: "NuNa", activity: "Walk", timestamp: 1730005500000 },   // Oct 26, 2024 7:45 PM
    { petName: "NuNa", activity: "Run", timestamp: 1730004600000 },    // Oct 26, 2024 7:30 PM
    { petName: "NuNa", activity: "Walk", timestamp: 1730004000000 }, // Oct 26, 2024 7:20 PM    // Oct 26, 2024 7:18 PM - will show as hardcoded
  ]);
  const [currentPets, setCurrentPets] = useState([]);
>>>>>>> b7322019
  
  // Selected pet state for switching between pets
  const [selectedPetId, setSelectedPetId] = useState(1);
  
  // Tab order for direction-based animations
  const tabOrder = ["dashboard", "timeline", "insights", "settings"];
  const getTabDirection = (newTab) => {
    const currentIndex = tabOrder.indexOf(activeTab);
    const newIndex = tabOrder.indexOf(newTab);
    return newIndex > currentIndex ? 1 : -1;
  };

  // Always start fresh - no localStorage persistence
  // Each page load shows the "Create Pet" card
  useEffect(() => {
    // Clear any old persisted data on mount
    if (typeof window !== 'undefined') {
      localStorage.removeItem('petName');
      localStorage.removeItem('petContractAddress');
      localStorage.removeItem('petImagePath');
    }
  }, []);

  // Set up socket connection for location tracking and activity monitoring
  useEffect(() => {
    socketRef.current = io();

    socketRef.current.on('connect', () => {
      console.log('Connected to server');
      // Request current pet activities
      socketRef.current.emit('request-pet-activities');
    });

    socketRef.current.on('location-update', (locationData) => {
      setDevices(prevDevices => {
        const existingIndex = prevDevices.findIndex(d => d.id === locationData.name || d.name === locationData.name);
        const deviceData = {
          id: locationData.name,
          name: locationData.name,
          latitude: locationData.latitude,
          longitude: locationData.longitude,
          accuracy: locationData.accuracy,
          timestamp: locationData.timestamp,
          speed: locationData.speed || 0,
        };

        if (existingIndex >= 0) {
          const updated = [...prevDevices];
          updated[existingIndex] = deviceData;
          return updated;
        } else {
          return [...prevDevices, deviceData];
        }
      });
    });

    socketRef.current.on('pet-activities-update', (data) => {
      console.log('Pet activities update:', data);
      setCurrentPets(data.current || []);
      
      // Filter activity history to only include activities when there's a change
      const history = data.history || [];
      const filteredHistory = [];
      
      for (let i = 0; i < history.length; i++) {
        const currentActivity = history[i];
        const lastFiltered = filteredHistory[filteredHistory.length - 1];
        
        // Add activity if it's the first one or if activity type or pet name changed
        if (!lastFiltered || 
            currentActivity.activity !== lastFiltered.activity ||
            currentActivity.petName !== lastFiltered.petName) {
          filteredHistory.push(currentActivity);
        }
      }
      
      // Merge socket data with existing activities (preserve NuNa's mock data)
      setActivityHistory(prevHistory => {
        // Combine socket activities with existing NuNa activities
        const nunaActivities = prevHistory.filter(activity => activity.petName === "NuNa");
        const socketActivities = filteredHistory.filter(activity => activity.petName !== "NuNa");
        return [...nunaActivities, ...socketActivities];
      });
    });

    return () => {
      if (socketRef.current) {
        socketRef.current.disconnect();
      }
    };
  }, []);
  // No persistence - fresh upload required each session

  // Handle image file selection and upload to server
  const handleImageChange = async (e) => {
    const file = e.target.files[0];
    if (file) {
      // Check file size (limit to 2MB)
      if (file.size > 2 * 1024 * 1024) {
        alert('Image size should be less than 2MB');
        return;
      }
      
      // Check file type
      if (!file.type.startsWith('image/')) {
        alert('Please select an image file');
        return;
      }

      // Create preview
      const reader = new FileReader();
      reader.onloadend = () => {
        setImagePreview(reader.result);
      };
      reader.readAsDataURL(file);

      // Upload to server
      setIsUploading(true);
      try {
        const formData = new FormData();
        formData.append('image', file);

        const response = await fetch('/api/upload-pet-image', {
          method: 'POST',
          body: formData,
        });

        const data = await response.json();

        if (response.ok && data.success) {
          setPetImagePath(data.path);
        } else {
          alert('Error uploading image: ' + (data.error || 'Unknown error'));
          setImagePreview(null);
        }
      } catch (error) {
        console.error('Error uploading image:', error);
        alert('Error uploading image. Please try again.');
        setImagePreview(null);
      } finally {
        setIsUploading(false);
      }
    }
  };

  // Verify pet contract on Blockscout
  const verifyPetContract = async (petAddress, petName, ownerAddress) => {
    try {
      console.log('🔍 Verifying contract on Blockscout...');
      
      const response = await fetch('/api/verify-pet', {
        method: 'POST',
        headers: { 'Content-Type': 'application/json' },
        body: JSON.stringify({ petAddress, petName, ownerAddress }),
      });
      
      const result = await response.json();
      
      if (result.success) {
        console.log(`✅ Contract verified! ${result.explorerUrl}`);
      } else {
        console.log(`⚠️ ${result.error || 'Verification failed. Contract may already be verified.'}`);
      }
    } catch (error) {
      console.error('Verification error:', error);
    }
  };

  // Create a new pet on the blockchain
  const handleAddPet = async () => {
    if (!newPetName.trim()) {
      alert('Please enter a pet name');
      return;
    }
    if (!petImagePath) {
      alert('Please upload a pet image');
      return;
    }

    // Set pet data for current session
    setPetName(newPetName.trim());
    setHasPet(true);
    
    // Clear form
    setNewPetName("");
  };

  // Handle entering the room
  const handleEnterRoom = () => {
    setShowRoomViewer(true);
  };

  // Handle exiting the room
  const handleExitRoom = () => {
    setShowRoomViewer(false);
  };

  // Move pill immediately on pointer down to reduce perceived white flash
  const movePillToTab = (tabKey) => {
    const target = tabRefs.current[tabKey];
    const tabsList = tabsListRef.current;
    if (!target || !tabsList) return;
    const tabsListRect = tabsList.getBoundingClientRect();
    const targetRect = target.getBoundingClientRect();
    setPillStyle({
      left: targetRect.left - tabsListRect.left,
      width: targetRect.width,
    });
  };

  // Update pill position synchronously after layout (runs before paint)
  useLayoutEffect(() => {
    const updatePillPosition = () => {
      const activeTabElement = tabRefs.current[activeTab];
      const tabsList = tabsListRef.current;
      
      if (activeTabElement && tabsList) {
        const tabsListRect = tabsList.getBoundingClientRect();
        const activeTabRect = activeTabElement.getBoundingClientRect();
        
        setPillStyle({
          left: activeTabRect.left - tabsListRect.left,
          width: activeTabRect.width,
        });
      }
    };

    // Immediate update - useLayoutEffect runs synchronously after DOM mutations
    updatePillPosition();
  }, [activeTab, hasPet]);

  // Update pill position on window resize
  useEffect(() => {
    const updatePillPosition = () => {
      const activeTabElement = tabRefs.current[activeTab];
      const tabsList = tabsListRef.current;
      
      if (activeTabElement && tabsList) {
        const tabsListRect = tabsList.getBoundingClientRect();
        const activeTabRect = activeTabElement.getBoundingClientRect();
        
        setPillStyle({
          left: activeTabRect.left - tabsListRect.left,
          width: activeTabRect.width,
        });
      }
    };
    
    window.addEventListener('resize', updatePillPosition);
    return () => {
      window.removeEventListener('resize', updatePillPosition);
    };
  }, [activeTab]);

  // Multiple pets data (including created pet and NuNa)
  const allPetsData = hasPet ? [
    {
      id: 1,
      name: petName,
      species: "Cat",
      status: "Active",
      deviceId: "Device #7892",
      deviceStatus: "connected",
      avatar: petImagePath || "/shiba2.jpeg",
      contractAddress: petContractAddress,
    },
    {
      id: 2,
      name: "NuNa",
      species: "Cat",
      status: "Active",
      deviceId: "Device #5431",
      deviceStatus: "connected",
      avatar: "/shiba.jpg",
      contractAddress: "0x742d35Cc6634C0532925a3b844Bc9e7595f0bEb1",
    }
  ] : [];

  // Get currently selected pet
  const selectedPet = allPetsData.find(pet => pet.id === selectedPetId) || allPetsData[0];

  // Pets array for PetSelector component
  const pets = allPetsData.map(pet => ({ id: pet.id, name: pet.name }));

  const currentActivity = {
    type: "Running",
    duration: "12 mins",
    location: "Proof verified",
  };

  const monthlyStats = {
    running: "8 hours",
    sleeping: "120 hours",
    resting: "35 hours",
    distance: "15 km",
    interactions: 6,
    meals: 56,
    medicationCompliance: "90%",
    vetVisits: 1,
  };

  const nextVetVisit = {
    date: "25 Oct 2025",
    time: "2:30 PM",
    clinic: "Happy Paws Veterinary Center",
    purpose: "Annual vaccination",
    status: "Pending verification",
  };

  const recentEvents = [
    {
      date: "Oct 21",
      type: "Running",
      details: "5 mins",
      status: "verified",
      icon: Footprints,
    },
    {
      date: "Oct 20",
      type: "Feeding",
      details: "80 g",
      status: "verified",
      icon: Heart,
    },
    {
      date: "Oct 18",
      type: "Played",
      details: "with luna.petpet.eth",
      status: "verified",
      icon: Users,
    },
    {
      date: "Oct 15",
      type: "Vet Visit",
      details: "Annual checkup",
      status: "pending",
      icon: Stethoscope,
    },
  ];

  const alerts = [
    {
      type: "warning",
      message: "Shibaba missed his last meal window.",
      icon: AlertCircle,
    },
    {
      type: "info",
      message: "Medication due in 3 hours.",
      icon: Pill,
    },
    {
      type: "reminder",
      message: "Vet visit coming up in 4 days.",
      icon: Calendar,
    },
  ];

  // Show loading state
  if (isLoading) {
    return (
      <>
        <BackgroundGradientAnimation
          gradientBackgroundStart="#FFE3EA"
          gradientBackgroundEnd="#C9D4FF"
          firstColor="rgb(221, 214, 254)"
          secondColor="254, 215, 170"
          thirdColor="190, 242, 234"
          fourthColor="199, 210, 254"
          fifthColor="255, 183, 197"
          pointerColor="255, 236, 244"
          size="120%"
          blendingValue="normal"
          interactive={true}
          containerClassName="fixed inset-0 z-0 pointer-events-none"
        />
        <div className="relative z-10 min-h-screen flex items-center justify-center">
          <div className="text-2xl text-gray-600">Registering your pet...</div>
        </div>
      </>
    );
  }

  // Show "Add Pet" screen if no pet added for this session
  if (!hasPet) {
    return (
      <>
        <BackgroundGradientAnimation
          gradientBackgroundStart="#FFE3EA"
          gradientBackgroundEnd="#C9D4FF"
          firstColor="rgb(221, 214, 254)"
          secondColor="254, 215, 170"
          thirdColor="190, 242, 234"
          fourthColor="199, 210, 254"
          fifthColor="255, 183, 197"
          pointerColor="255, 236, 244"
          size="120%"
          blendingValue="normal"
          interactive={true}
          containerClassName="fixed inset-0 z-0 pointer-events-none"
        />
        <div className="relative z-10">
          <div className="container mx-auto px-6 py-6" style={{ fontFamily: "'Inter', 'Poppins', 'Helvetica Neue', Arial, sans-serif" }}>
            <Header />
            
            <div className="min-h-[calc(100vh-200px)] flex items-center justify-center">
              <motion.div
                initial={{ scale: 0.9, opacity: 0 }}
                animate={{ scale: 1, opacity: 1 }}
                transition={{ duration: 0.5 }}
                className="w-full max-w-2xl px-4"
              >
                <Card className="w-full bg-white/90 backdrop-blur-md border border-[#E8E4F0]/50 shadow-xl">
                  <CardHeader className="text-center">
                    <CardTitle className="text-3xl font-bold text-[#F85BB4]">Welcome to PetPet! 🐾</CardTitle>
                    <CardDescription className="text-lg">
                      Add your pet to get started - this will create a blockchain contract
                    </CardDescription>
                  </CardHeader>
                  <CardContent className="space-y-6">
                    {/* Wallet Connection Status */}
                    {(!isConnected || !account) && (
                      <div className="p-4 bg-yellow-50 border border-yellow-200 rounded-lg">
                        <div className="flex items-center gap-2 text-yellow-800">
                          <Wallet className="w-5 h-5" />
                          <span className="text-sm font-medium">Wallet connection required</span>
                        </div>
                        <p className="text-xs text-yellow-700 mt-1">
                          Please connect your wallet using the "Connect Wallet" button in the header
                        </p>
                      </div>
                    )}

                    {/* Status Message */}
                    {statusMessage && (
                      <div className="p-4 bg-blue-50 border border-blue-200 rounded-lg">
                        <p className="text-sm text-blue-800">{statusMessage}</p>
                      </div>
                    )}

                    {/* Pet Name Input */}
                    <div className="space-y-2">
                      <label className="text-sm font-medium text-gray-700">
                        Pet Name <span className="text-red-500">*</span>
                      </label>
                      <Input
                        type="text"
                        placeholder="Enter your pet's name (e.g., Buddy, Max, Luna)"
                        value={newPetName}
                        onChange={(e) => setNewPetName(e.target.value)}
                        disabled={isLoading}
                        className="w-full"
                      />
                      <p className="text-xs text-gray-500">
                        Pet names are case-insensitive and must be unique on the blockchain
                      </p>
                    </div>

                    {/* Image Upload */}
                    <div className="space-y-2">
                      <label className="text-sm font-medium text-gray-700">
                        Pet Photo
                        {isUploading && <span className="text-xs text-blue-600 ml-2">(Uploading...)</span>}
                        {petImagePath && !isUploading && <span className="text-xs text-green-600 ml-2">(Uploaded)</span>}
                      </label>
                      <div className="flex flex-col items-center space-y-4">
                        {imagePreview ? (
                          <div className="relative w-32 h-32 rounded-full overflow-hidden border-4 border-[#F85BB4]/30">
                            <img
                              src={imagePreview}
                              alt="Pet preview"
                              className="w-full h-full object-cover"
                            />
                          </div>
                        ) : (
                          <div className="w-32 h-32 rounded-full bg-gray-100 border-4 border-dashed border-gray-300 flex items-center justify-center">
                            <Upload className="w-12 h-12 text-gray-400" />
                          </div>
                        )}
                        <input
                          type="file"
                          ref={fileInputRef}
                          onChange={handleImageChange}
                          accept="image/*"
                          className="hidden"
                        />
                        <Button
                          type="button"
                          variant="outline"
                          onClick={() => fileInputRef.current?.click()}
                          disabled={isUploading}
                          className="w-full"
                        >
                          <Upload className="w-4 h-4 mr-2" />
                          {isUploading ? 'Uploading...' : imagePreview ? 'Change Photo' : 'Upload Photo'}
                        </Button>
                      </div>
                    </div>

                    {/* Submit Button */}
                    <Button
                      onClick={handleAddPet}
                      disabled={isUploading || !petImagePath || isLoading}
                      className="w-full bg-[#F85BB4] hover:bg-[#F85BB4]/90 text-white"
                    >
                      {isLoading ? (
                        <>
                          <span className="animate-spin mr-2">⏳</span>
                          Creating Pet Contract...
                        </>
                      ) : (
                        <>
                          <Plus className="w-4 h-4 mr-2" />
                          Create Pet on Blockchain
                        </>
                      )}
                    </Button>
                  </CardContent>
                </Card>
              </motion.div>
            </div>
          </div>
        </div>
      </>
    );
  }

  return (
    <>
      <BackgroundGradientAnimation
        gradientBackgroundStart="#FFE3EA" /* soft pink like screenshot left */
        gradientBackgroundEnd="#C9D4FF" /* pastel lavender/blue like screenshot right */
        firstColor="rgb(221, 214, 254)" /* soft purple */
        secondColor="254, 215, 170" /* peach */
        thirdColor="190, 242, 234" /* mint/teal */
        fourthColor="199, 210, 254" /* periwinkle */
        fifthColor="255, 183, 197" /* soft rose blob */
        pointerColor="255, 236, 244" /* very light pink pointer */
        size="120%"
        blendingValue="normal"
        interactive={true}
        containerClassName="fixed inset-0 z-0 pointer-events-none"
      />
      {/* Content wrapper above background */}
      <div className="relative z-10">
        {/* Header with navigation and wallet */}
        <div className="container mx-auto px-6 py-6" style={{ fontFamily: "'Inter', 'Poppins', 'Helvetica Neue', Arial, sans-serif" }}>
        <Header />

        {/* Main Content with Tabs */}
        <Tabs 
          value={activeTab} 
          onValueChange={setActiveTab} 
          className="space-y-6"
        >
          <TabsList ref={tabsListRef} className="relative bg-white/80 backdrop-blur-md border border-[#E8E4F0]/50 p-1.5 rounded-2xl shadow-lg overflow-hidden">
            {/* Sliding Pill Background with solid pink */}
            <div
              className="absolute rounded-xl bg-[#F85BB4] shadow-md transition-all duration-300 ease-out"
              style={{
                left: `${pillStyle.left}px`,
                width: `${pillStyle.width}px`,
                height: 'calc(100% - 8px)',
                top: '4px',
                zIndex: 0,
                opacity: pillStyle.width > 0 ? 1 : 0,
              }}
            />
            
            <TabsTrigger
              ref={(el) => (tabRefs.current.dashboard = el)}
              value="dashboard"
              onMouseDown={(e) => { e.preventDefault(); movePillToTab('dashboard'); setActiveTab('dashboard'); }}
              onTouchStart={() => { movePillToTab('dashboard'); setActiveTab('dashboard'); }}
              className="relative z-10 rounded-xl shadow-none active:shadow-none focus:shadow-none data-[state=active]:shadow-none data-[state=active]:text-white data-[state=active]:bg-transparent hover:bg-transparent active:bg-transparent text-[#6B6B6B] transition-colors duration-200 outline-none focus:outline-none focus:ring-0 ring-0 ring-offset-0 focus:ring-offset-0 focus-visible:outline-none focus-visible:ring-0 focus-visible:ring-offset-0"
            >
              <HomeIcon className="w-4 h-4 mr-2" />
              Dashboard
            </TabsTrigger>
            <TabsTrigger
              ref={(el) => (tabRefs.current.timeline = el)}
              value="timeline"
              onMouseDown={(e) => { e.preventDefault(); movePillToTab('timeline'); setActiveTab('timeline'); }}
              onTouchStart={() => { movePillToTab('timeline'); setActiveTab('timeline'); }}
              className="relative z-10 rounded-xl shadow-none active:shadow-none focus:shadow-none data-[state=active]:shadow-none data-[state=active]:text-white data-[state=active]:bg-transparent hover:bg-transparent active:bg-transparent text-[#6B6B6B] transition-colors duration-200 outline-none focus:outline-none focus:ring-0 ring-0 ring-offset-0 focus:ring-offset-0 focus-visible:outline-none focus-visible:ring-0 focus-visible:ring-offset-0"
            >
              <ScrollText className="w-4 h-4 mr-2" />
              Timeline
            </TabsTrigger>
            <TabsTrigger
              ref={(el) => (tabRefs.current.insights = el)}
              value="insights"
              onMouseDown={(e) => { e.preventDefault(); movePillToTab('insights'); setActiveTab('insights'); }}
              onTouchStart={() => { movePillToTab('insights'); setActiveTab('insights'); }}
              className="relative z-10 rounded-xl shadow-none active:shadow-none focus:shadow-none data-[state=active]:shadow-none data-[state=active]:text-white data-[state=active]:bg-transparent hover:bg-transparent active:bg-transparent text-[#6B6B6B] transition-colors duration-200 outline-none focus:outline-none focus:ring-0 ring-0 ring-offset-0 focus:ring-offset-0"
            >
              <BarChart3 className="w-4 h-4 mr-2" />
              Insights
            </TabsTrigger>
            <TabsTrigger
              ref={(el) => (tabRefs.current.settings = el)}
              value="settings"
              onMouseDown={(e) => { e.preventDefault(); movePillToTab('settings'); setActiveTab('settings'); }}
              onTouchStart={() => { movePillToTab('settings'); setActiveTab('settings'); }}
              className="relative z-10 rounded-xl shadow-none active:shadow-none focus:shadow-none data-[state=active]:shadow-none data-[state=active]:text-white data-[state=active]:bg-transparent hover:bg-transparent active:bg-transparent text-[#6B6B6B] transition-colors duration-200 outline-none focus:outline-none focus:ring-0 ring-0 ring-offset-0 focus:ring-offset-0 focus-visible:outline-none focus-visible:ring-0 focus-visible:ring-offset-0"
            >
              <Settings className="w-4 h-4 mr-2" />
              Settings
            </TabsTrigger>
          </TabsList>

          {/* Dashboard Tab Content */}
          <AnimatePresence mode="wait">
            {activeTab === "dashboard" && (
              <TabsContent value="dashboard" className="space-y-6" forceMount>
                <motion.div
                  key="dashboard"
                  initial={{ x: getTabDirection("dashboard") * 50, opacity: 0 }}
                  animate={{ x: 0, opacity: 1 }}
                  transition={{ duration: 0.3, ease: "easeOut" }}
                  className="space-y-6"
                >
            {/* Pet Selector */}
            <PetSelector pets={pets} selectedPetId={selectedPetId} onPetChange={setSelectedPetId} />

            {/* Pet Profile Card */}
            <PetProfileCard pet={selectedPet} onPetNameChange={setPetName} />

            {/* Featured 3D Room Card or Spline Viewer */}
            {!showRoomViewer ? (
              <FeaturedRoomCard onEnterRoom={handleEnterRoom} />
            ) : (
              <div className="space-y-6">
                {/* Exit Room Button */}
                <div className="flex justify-between items-center">
                  <h2 className="text-2xl font-bold text-[#4A4458]">{petName}'s Room</h2>
                  <Button
                    onClick={handleExitRoom}
                    variant="outline"
                    className="rounded-full border-[#E8E4F0]/50 text-[#4A4458] hover:bg-white hover:border-[#F85BB4] hover:shadow-md transition-all shadow-sm font-semibold"
                  >
                    <X className="w-4 h-4 mr-2" />
                    Exit Room
                  </Button>
                </div>

                {/* 3D Spline Viewer */}
                <SplineViewer 
                  sceneUrl={sceneUrl} 
                  maxStepDistance={36}
                />

                {/* Real-Time Pet Status & Upcoming Vet Appointment Row */}
                <div className="grid grid-cols-1 md:grid-cols-2 gap-6">
                  <RealTimePetStatus currentActivity={currentActivity} />
                  <UpcomingVetCard appointment={nextVetVisit} />
                </div>
              </div>
            )}

            {/* Real-Time Pet Status & Upcoming Vet Appointment Row - Show when room is not open */}
            {!showRoomViewer && (
              <div className="grid grid-cols-1 md:grid-cols-2 gap-6">
                <RealTimePetStatus currentActivity={currentActivity} />
                <UpcomingVetCard appointment={nextVetVisit} />
              </div>
            )}
                </motion.div>
              </TabsContent>
            )}
          </AnimatePresence>

          {/* Timeline Tab Content */}
          <AnimatePresence mode="wait">
            {activeTab === "timeline" && (
              <TabsContent value="timeline" className="space-y-6" forceMount>
                <motion.div
                  key="timeline"
                  initial={{ x: getTabDirection("timeline") * 50, opacity: 0 }}
                  animate={{ x: 0, opacity: 1 }}
                  transition={{ duration: 0.3, ease: "easeOut" }}
                  className="space-y-6"
                >
                  {/* Pet Selector */}
                  <PetSelector pets={pets} selectedPetId={selectedPetId} onPetChange={setSelectedPetId} />

                  {/* Activity Timeline */}
                  <ActivityTimelineCard events={recentEvents} />
                </motion.div>
              </TabsContent>
            )}
          </AnimatePresence>

          {/* Insights Tab Content */}
          <AnimatePresence mode="wait">
            {activeTab === "insights" && (
              <TabsContent value="insights" className="space-y-6" forceMount>
                <motion.div
                  key="insights"
                  initial={{ x: getTabDirection("insights") * 50, opacity: 0 }}
                  animate={{ x: 0, opacity: 1 }}
                  transition={{ duration: 0.3, ease: "easeOut" }}
                  className="space-y-6"
                >
                  {/* Monthly Summary & Analytics */}
                  <MonthlySummaryCard stats={monthlyStats} />
                </motion.div>
              </TabsContent>
            )}
          </AnimatePresence>

          {/* Settings Tab Content */}
          <AnimatePresence mode="wait">
            {activeTab === "settings" && (
              <TabsContent value="settings" className="space-y-6" forceMount>
                <motion.div
                  key="settings"
                  initial={{ x: getTabDirection("settings") * 50, opacity: 0 }}
                  animate={{ x: 0, opacity: 1 }}
                  transition={{ duration: 0.3, ease: "easeOut" }}
                  className="space-y-6"
                >
                  {/* Privacy & Sharing Controls */}
                  <PrivacyControlsCard />
                </motion.div>
              </TabsContent>
            )}
          </AnimatePresence>
        </Tabs>
        </div>
      </div>
    </>
  );
}
<|MERGE_RESOLUTION|>--- conflicted
+++ resolved
@@ -72,10 +72,8 @@
   // State for room viewer
   const [showRoomViewer, setShowRoomViewer] = useState(false);
   
-<<<<<<< HEAD
   // Cache-busting parameter forces browser to fetch updated scene with dog
   const sceneUrl = "https://prod.spline.design/E0hO4wxfp4CCDNLm/scene.splinecode?v=33";
-=======
   const [activityHistory, setActivityHistory] = useState([
     { petName: "NuNa", activity: "Eat", timestamp: 1730006400000 },  // Oct 26, 2024 8:00 PM
     { petName: "NuNa", activity: "Walk", timestamp: 1730005500000 },   // Oct 26, 2024 7:45 PM
@@ -83,7 +81,6 @@
     { petName: "NuNa", activity: "Walk", timestamp: 1730004000000 }, // Oct 26, 2024 7:20 PM    // Oct 26, 2024 7:18 PM - will show as hardcoded
   ]);
   const [currentPets, setCurrentPets] = useState([]);
->>>>>>> b7322019
   
   // Selected pet state for switching between pets
   const [selectedPetId, setSelectedPetId] = useState(1);
