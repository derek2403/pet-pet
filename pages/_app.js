--- conflicted
+++ resolved
@@ -5,10 +5,14 @@
 import { WagmiProvider } from 'wagmi';
 import { mainnet, polygon, optimism, arbitrum, base, baseSepolia } from 'wagmi/chains';
 import { QueryClientProvider, QueryClient } from "@tanstack/react-query";
-<<<<<<< HEAD
-=======
 import { Poppins } from "next/font/google";
->>>>>>> 81c2e0e9
+
+const poppins = Poppins({
+  subsets: ["latin"],
+  weight: ["400", "500", "600", "700", "800"],
+  variable: "--font-geist-sans",
+  display: "swap",
+});
 
 const petPetTestnet = {
   id: 2403,
@@ -31,30 +35,6 @@
   ssr: true, // Enable server-side rendering for Next.js
 });
 
-<<<<<<< HEAD
-=======
-const petPetTestnet = {
-  id: 2403,
-  name: 'PetPet Testnet',
-  nativeCurrency: { name: 'PetPet', symbol: 'PETPET', decimals: 18 },
-  rpcUrls: {
-    default: { http: ['https://c2e90a7139bb5f5fe1c6deab725ee1a45631b952-8545.dstack-prod5.phala.network/'] },
-    public: { http: ['https://c2e90a7139bb5f5fe1c6deab725ee1a45631b952-8545.dstack-prod5.phala.network/'] }
-  },
-  blockExplorers: {
-    default: { name: 'PetPet Explorer', url: 'https://petpet.cloud.blockscout.com/' }
-  },
-  testnet: true
-};
-
-const config = getDefaultConfig({
-  appName: 'PetPet App',
-  projectId: 'YOUR_PROJECT_ID', // Get your project ID at https://cloud.walletconnect.com
-  chains: [mainnet, polygon, optimism, arbitrum, base, baseSepolia, petPetTestnet],
-  ssr: true, // Enable server-side rendering for Next.js
-});
-
->>>>>>> 81c2e0e9
 const queryClient = new QueryClient();
 
 export default function App({ Component, pageProps }) {
@@ -64,13 +44,9 @@
         <RainbowKitProvider>
           <NotificationProvider>
             <TransactionPopupProvider>
-<<<<<<< HEAD
-              <Component {...pageProps} />
-=======
               <main className={poppins.variable}>
                 <Component {...pageProps} />
               </main>
->>>>>>> 81c2e0e9
             </TransactionPopupProvider>
           </NotificationProvider>
         </RainbowKitProvider>
