// PetPet Registry Contract Configuration
export const REGISTRY_ADDRESS = {
<<<<<<< HEAD
  address: "0xc26929EB0dA2f219f625d6A44570cb98301465b5",
  chainId: 84532, // Base Sepolia
  abi: [
    {
      "anonymous": false,
      "inputs": [
        {
          "indexed": true,
          "internalType": "string",
          "name": "petName",
          "type": "string"
        },
        {
          "indexed": true,
          "internalType": "address",
          "name": "petContract",
          "type": "address"
        },
        {
          "indexed": true,
          "internalType": "address",
          "name": "owner",
          "type": "address"
        },
        {
          "indexed": false,
          "internalType": "uint256",
          "name": "timestamp",
          "type": "uint256"
        }
      ],
      "name": "PetRegistered",
      "type": "event"
    },
    {
      "inputs": [
        {
          "internalType": "uint256",
          "name": "",
          "type": "uint256"
        }
      ],
      "name": "allPets",
      "outputs": [
        {
          "internalType": "address",
          "name": "",
          "type": "address"
        }
      ],
      "stateMutability": "view",
      "type": "function"
    },
    {
      "inputs": [],
      "name": "getAllPets",
      "outputs": [
        {
          "internalType": "address[]",
          "name": "pets",
          "type": "address[]"
        }
      ],
      "stateMutability": "view",
      "type": "function"
    },
    {
      "inputs": [
        {
          "internalType": "string",
          "name": "petName",
          "type": "string"
        }
      ],
      "name": "getPetByName",
      "outputs": [
        {
          "internalType": "address",
          "name": "petContract",
          "type": "address"
        }
      ],
      "stateMutability": "view",
      "type": "function"
    },
    {
      "inputs": [],
      "name": "getPetCount",
      "outputs": [
        {
          "internalType": "uint256",
          "name": "count",
          "type": "uint256"
        }
      ],
      "stateMutability": "view",
      "type": "function"
    },
    {
      "inputs": [
        {
          "internalType": "address",
          "name": "owner",
          "type": "address"
        }
      ],
      "name": "getPetsByOwner",
      "outputs": [
        {
          "internalType": "address[]",
          "name": "pets",
          "type": "address[]"
        }
      ],
      "stateMutability": "view",
      "type": "function"
    },
    {
      "inputs": [
        {
          "internalType": "string",
          "name": "petName",
          "type": "string"
        }
      ],
      "name": "isPetNameAvailable",
      "outputs": [
        {
          "internalType": "bool",
          "name": "available",
          "type": "bool"
        }
      ],
      "stateMutability": "view",
      "type": "function"
    },
    {
      "inputs": [
        {
          "internalType": "string",
          "name": "",
          "type": "string"
        }
      ],
      "name": "petsByName",
      "outputs": [
        {
          "internalType": "address",
          "name": "",
          "type": "address"
        }
      ],
      "stateMutability": "view",
      "type": "function"
    },
    {
      "inputs": [
        {
          "internalType": "address",
          "name": "",
          "type": "address"
        },
        {
          "internalType": "uint256",
          "name": "",
          "type": "uint256"
        }
      ],
      "name": "petsByOwner",
      "outputs": [
        {
          "internalType": "address",
          "name": "",
          "type": "address"
        }
      ],
      "stateMutability": "view",
      "type": "function"
    },
    {
      "inputs": [
        {
          "internalType": "string",
          "name": "petName",
          "type": "string"
        },
        {
          "internalType": "address",
          "name": "petContract",
          "type": "address"
        },
        {
          "internalType": "address",
          "name": "owner",
          "type": "address"
        }
      ],
      "name": "registerPet",
      "outputs": [],
      "stateMutability": "nonpayable",
      "type": "function"
    }
  ]
}

export const PET_ABI = [
	{
		"inputs": [
			{
				"internalType": "string",
				"name": "_petName",
				"type": "string"
			},
			{
				"internalType": "address",
				"name": "_owner",
				"type": "address"
			}
		],
		"stateMutability": "nonpayable",
		"type": "constructor"
	},
	{
		"anonymous": false,
		"inputs": [
			{
				"indexed": true,
				"internalType": "uint256",
				"name": "activityId",
				"type": "uint256"
			},
			{
				"indexed": false,
				"internalType": "uint256",
				"name": "amount",
				"type": "uint256"
			},
			{
				"indexed": false,
				"internalType": "uint256",
				"name": "timestamp",
				"type": "uint256"
			}
		],
		"name": "Drink",
		"type": "event"
	},
	{
		"anonymous": false,
		"inputs": [
			{
				"indexed": true,
				"internalType": "uint256",
				"name": "activityId",
				"type": "uint256"
			},
			{
				"indexed": false,
				"internalType": "uint256",
				"name": "amount",
				"type": "uint256"
			},
			{
				"indexed": false,
				"internalType": "uint256",
				"name": "timestamp",
				"type": "uint256"
			}
		],
		"name": "Eat",
		"type": "event"
	},
	{
		"anonymous": false,
		"inputs": [
			{
				"indexed": true,
				"internalType": "uint256",
				"name": "activityId",
				"type": "uint256"
			},
			{
				"indexed": true,
				"internalType": "address",
				"name": "otherPet",
				"type": "address"
			},
			{
				"indexed": false,
				"internalType": "uint256",
				"name": "duration",
				"type": "uint256"
			},
			{
				"indexed": false,
				"internalType": "uint256",
				"name": "timestamp",
				"type": "uint256"
			}
		],
		"name": "Interact",
		"type": "event"
	},
	{
		"anonymous": false,
		"inputs": [
			{
				"indexed": true,
				"internalType": "uint256",
				"name": "activityId",
				"type": "uint256"
			},
			{
				"indexed": false,
				"internalType": "uint256",
				"name": "duration",
				"type": "uint256"
			},
			{
				"indexed": false,
				"internalType": "uint256",
				"name": "timestamp",
				"type": "uint256"
			}
		],
		"name": "Rest",
		"type": "event"
	},
	{
		"anonymous": false,
		"inputs": [
			{
				"indexed": true,
				"internalType": "uint256",
				"name": "activityId",
				"type": "uint256"
			},
			{
				"indexed": false,
				"internalType": "uint256",
				"name": "duration",
				"type": "uint256"
			},
			{
				"indexed": false,
				"internalType": "uint256",
				"name": "timestamp",
				"type": "uint256"
			}
		],
		"name": "Run",
		"type": "event"
	},
	{
=======
	address: "0x518CB77A10D7AF6611F3BA0d84Ef8E2B0c29D45f",
	chainId: 2403, // PetPet Testnet
	abi: [
	  {
>>>>>>> 44edb14e
		"anonymous": false,
		"inputs": [
		  {
			"indexed": true,
			"internalType": "string",
			"name": "petName",
			"type": "string"
		  },
		  {
			"indexed": true,
			"internalType": "address",
			"name": "petContract",
			"type": "address"
		  },
		  {
			"indexed": true,
			"internalType": "address",
			"name": "owner",
			"type": "address"
		  },
		  {
			"indexed": false,
			"internalType": "uint256",
			"name": "timestamp",
			"type": "uint256"
		  }
		],
		"name": "PetRegistered",
		"type": "event"
	  },
	  {
		"inputs": [
		  {
			"internalType": "uint256",
			"name": "",
			"type": "uint256"
		  }
		],
		"name": "allPets",
		"outputs": [
		  {
			"internalType": "address",
			"name": "",
			"type": "address"
		  }
		],
		"stateMutability": "view",
		"type": "function"
	  },
	  {
		"inputs": [],
		"name": "getAllPets",
		"outputs": [
		  {
			"internalType": "address[]",
			"name": "pets",
			"type": "address[]"
		  }
		],
		"stateMutability": "view",
		"type": "function"
	  },
	  {
		"inputs": [
		  {
			"internalType": "string",
			"name": "petName",
			"type": "string"
		  }
		],
		"name": "getPetByName",
		"outputs": [
		  {
			"internalType": "address",
			"name": "petContract",
			"type": "address"
		  }
		],
		"stateMutability": "view",
		"type": "function"
	  },
	  {
		"inputs": [],
		"name": "getPetCount",
		"outputs": [
		  {
			"internalType": "uint256",
			"name": "count",
			"type": "uint256"
		  }
		],
		"stateMutability": "view",
		"type": "function"
	  },
	  {
		"inputs": [
		  {
			"internalType": "address",
			"name": "owner",
			"type": "address"
		  }
		],
		"name": "getPetsByOwner",
		"outputs": [
		  {
			"internalType": "address[]",
			"name": "pets",
			"type": "address[]"
		  }
		],
		"stateMutability": "view",
		"type": "function"
	  },
	  {
		"inputs": [
		  {
			"internalType": "string",
			"name": "petName",
			"type": "string"
		  }
		],
		"name": "isPetNameAvailable",
		"outputs": [
		  {
			"internalType": "bool",
			"name": "available",
			"type": "bool"
		  }
		],
		"stateMutability": "view",
		"type": "function"
	  },
	  {
		"inputs": [
		  {
			"internalType": "string",
			"name": "",
			"type": "string"
		  }
		],
		"name": "petsByName",
		"outputs": [
		  {
			"internalType": "address",
			"name": "",
			"type": "address"
		  }
		],
		"stateMutability": "view",
		"type": "function"
	  },
	  {
		"inputs": [
		  {
			"internalType": "address",
			"name": "",
			"type": "address"
		  },
		  {
			"internalType": "uint256",
			"name": "",
			"type": "uint256"
		  }
		],
		"name": "petsByOwner",
		"outputs": [
		  {
			"internalType": "address",
			"name": "",
			"type": "address"
		  }
		],
		"stateMutability": "view",
		"type": "function"
	  },
	  {
		"inputs": [
		  {
			"internalType": "string",
			"name": "petName",
			"type": "string"
		  },
		  {
			"internalType": "address",
			"name": "petContract",
			"type": "address"
		  },
		  {
			"internalType": "address",
			"name": "owner",
			"type": "address"
		  }
		],
		"name": "registerPet",
		"outputs": [],
		"stateMutability": "nonpayable",
		"type": "function"
	  }
	]
  }
  
  export const PET_ABI = [
	  {
		  "inputs": [
			  {
				  "internalType": "string",
				  "name": "_petName",
				  "type": "string"
			  },
			  {
				  "internalType": "address",
				  "name": "_owner",
				  "type": "address"
			  }
		  ],
		  "stateMutability": "nonpayable",
		  "type": "constructor"
	  },
	  {
		  "anonymous": false,
		  "inputs": [
			  {
				  "indexed": true,
				  "internalType": "uint256",
				  "name": "activityId",
				  "type": "uint256"
			  },
			  {
				  "indexed": false,
				  "internalType": "uint256",
				  "name": "amount",
				  "type": "uint256"
			  },
			  {
				  "indexed": false,
				  "internalType": "uint256",
				  "name": "timestamp",
				  "type": "uint256"
			  }
		  ],
		  "name": "Drink",
		  "type": "event"
	  },
	  {
		  "anonymous": false,
		  "inputs": [
			  {
				  "indexed": true,
				  "internalType": "uint256",
				  "name": "activityId",
				  "type": "uint256"
			  },
			  {
				  "indexed": false,
				  "internalType": "uint256",
				  "name": "amount",
				  "type": "uint256"
			  },
			  {
				  "indexed": false,
				  "internalType": "uint256",
				  "name": "timestamp",
				  "type": "uint256"
			  }
		  ],
		  "name": "Eat",
		  "type": "event"
	  },
	  {
		  "anonymous": false,
		  "inputs": [
			  {
				  "indexed": true,
				  "internalType": "uint256",
				  "name": "activityId",
				  "type": "uint256"
			  },
			  {
				  "indexed": true,
				  "internalType": "address",
				  "name": "otherPet",
				  "type": "address"
			  },
			  {
				  "indexed": false,
				  "internalType": "uint256",
				  "name": "duration",
				  "type": "uint256"
			  },
			  {
				  "indexed": false,
				  "internalType": "uint256",
				  "name": "timestamp",
				  "type": "uint256"
			  }
		  ],
		  "name": "Interact",
		  "type": "event"
	  },
	  {
		  "anonymous": false,
		  "inputs": [
			  {
				  "indexed": true,
				  "internalType": "uint256",
				  "name": "activityId",
				  "type": "uint256"
			  },
			  {
				  "indexed": false,
				  "internalType": "uint256",
				  "name": "duration",
				  "type": "uint256"
			  },
			  {
				  "indexed": false,
				  "internalType": "uint256",
				  "name": "timestamp",
				  "type": "uint256"
			  }
		  ],
		  "name": "Rest",
		  "type": "event"
	  },
	  {
		  "anonymous": false,
		  "inputs": [
			  {
				  "indexed": true,
				  "internalType": "uint256",
				  "name": "activityId",
				  "type": "uint256"
			  },
			  {
				  "indexed": false,
				  "internalType": "uint256",
				  "name": "duration",
				  "type": "uint256"
			  },
			  {
				  "indexed": false,
				  "internalType": "uint256",
				  "name": "timestamp",
				  "type": "uint256"
			  }
		  ],
		  "name": "Run",
		  "type": "event"
	  },
	  {
		  "anonymous": false,
		  "inputs": [
			  {
				  "indexed": true,
				  "internalType": "uint256",
				  "name": "activityId",
				  "type": "uint256"
			  },
			  {
				  "indexed": false,
				  "internalType": "uint256",
				  "name": "duration",
				  "type": "uint256"
			  },
			  {
				  "indexed": false,
				  "internalType": "uint256",
				  "name": "timestamp",
				  "type": "uint256"
			  }
		  ],
		  "name": "Walk",
		  "type": "event"
	  },
	  {
		  "inputs": [
			  {
				  "internalType": "uint256",
				  "name": "",
				  "type": "uint256"
			  }
		  ],
		  "name": "activities",
		  "outputs": [
			  {
				  "internalType": "string",
				  "name": "activityType",
				  "type": "string"
			  },
			  {
				  "internalType": "uint256",
				  "name": "duration",
				  "type": "uint256"
			  },
			  {
				  "internalType": "uint256",
				  "name": "timestamp",
				  "type": "uint256"
			  },
			  {
				  "internalType": "address",
				  "name": "interactedWith",
				  "type": "address"
			  },
			  {
				  "internalType": "string",
				  "name": "metadata",
				  "type": "string"
			  }
		  ],
		  "stateMutability": "view",
		  "type": "function"
	  },
	  {
		  "inputs": [],
		  "name": "createdAt",
		  "outputs": [
			  {
				  "internalType": "uint256",
				  "name": "",
				  "type": "uint256"
			  }
		  ],
		  "stateMutability": "view",
		  "type": "function"
	  },
	  {
		  "inputs": [
			  {
				  "internalType": "uint256",
				  "name": "amount",
				  "type": "uint256"
			  }
		  ],
		  "name": "drink",
		  "outputs": [],
		  "stateMutability": "nonpayable",
		  "type": "function"
	  },
	  {
		  "inputs": [
			  {
				  "internalType": "uint256",
				  "name": "amount",
				  "type": "uint256"
			  }
		  ],
		  "name": "eat",
		  "outputs": [],
		  "stateMutability": "nonpayable",
		  "type": "function"
	  },
	  {
		  "inputs": [
			  {
				  "internalType": "uint256",
				  "name": "activityId",
				  "type": "uint256"
			  }
		  ],
		  "name": "getActivity",
		  "outputs": [
			  {
				  "components": [
					  {
						  "internalType": "string",
						  "name": "activityType",
						  "type": "string"
					  },
					  {
						  "internalType": "uint256",
						  "name": "duration",
						  "type": "uint256"
					  },
					  {
						  "internalType": "uint256",
						  "name": "timestamp",
						  "type": "uint256"
					  },
					  {
						  "internalType": "address",
						  "name": "interactedWith",
						  "type": "address"
					  },
					  {
						  "internalType": "string",
						  "name": "metadata",
						  "type": "string"
					  }
				  ],
				  "internalType": "struct PET_NAME_PLACEHOLDER.ActivityLog",
				  "name": "",
				  "type": "tuple"
			  }
		  ],
		  "stateMutability": "view",
		  "type": "function"
	  },
	  {
		  "inputs": [],
		  "name": "getActivityCount",
		  "outputs": [
			  {
				  "internalType": "uint256",
				  "name": "",
				  "type": "uint256"
			  }
		  ],
		  "stateMutability": "view",
		  "type": "function"
	  },
	  {
		  "inputs": [],
		  "name": "getAllActivities",
		  "outputs": [
			  {
				  "components": [
					  {
						  "internalType": "string",
						  "name": "activityType",
						  "type": "string"
					  },
					  {
						  "internalType": "uint256",
						  "name": "duration",
						  "type": "uint256"
					  },
					  {
						  "internalType": "uint256",
						  "name": "timestamp",
						  "type": "uint256"
					  },
					  {
						  "internalType": "address",
						  "name": "interactedWith",
						  "type": "address"
					  },
					  {
						  "internalType": "string",
						  "name": "metadata",
						  "type": "string"
					  }
				  ],
				  "internalType": "struct PET_NAME_PLACEHOLDER.ActivityLog[]",
				  "name": "",
				  "type": "tuple[]"
			  }
		  ],
		  "stateMutability": "view",
		  "type": "function"
	  },
	  {
		  "inputs": [],
		  "name": "getStats",
		  "outputs": [
			  {
				  "internalType": "uint256",
				  "name": "walks",
				  "type": "uint256"
			  },
			  {
				  "internalType": "uint256",
				  "name": "runs",
				  "type": "uint256"
			  },
			  {
				  "internalType": "uint256",
				  "name": "rests",
				  "type": "uint256"
			  },
			  {
				  "internalType": "uint256",
				  "name": "food",
				  "type": "uint256"
			  },
			  {
				  "internalType": "uint256",
				  "name": "water",
				  "type": "uint256"
			  },
			  {
				  "internalType": "uint256",
				  "name": "interactions",
				  "type": "uint256"
			  }
		  ],
		  "stateMutability": "view",
		  "type": "function"
	  },
	  {
		  "inputs": [
			  {
				  "internalType": "address",
				  "name": "otherPetContract",
				  "type": "address"
			  },
			  {
				  "internalType": "uint256",
				  "name": "duration",
				  "type": "uint256"
			  }
		  ],
		  "name": "interact",
		  "outputs": [],
		  "stateMutability": "nonpayable",
		  "type": "function"
	  },
	  {
		  "inputs": [],
		  "name": "interactionCount",
		  "outputs": [
			  {
				  "internalType": "uint256",
				  "name": "",
				  "type": "uint256"
			  }
		  ],
		  "stateMutability": "view",
		  "type": "function"
	  },
	  {
		  "inputs": [],
		  "name": "owner",
		  "outputs": [
			  {
				  "internalType": "address",
				  "name": "",
				  "type": "address"
			  }
		  ],
		  "stateMutability": "view",
		  "type": "function"
	  },
	  {
		  "inputs": [],
		  "name": "petName",
		  "outputs": [
			  {
				  "internalType": "string",
				  "name": "",
				  "type": "string"
			  }
		  ],
		  "stateMutability": "view",
		  "type": "function"
	  },
	  {
		  "inputs": [
			  {
				  "internalType": "uint256",
				  "name": "duration",
				  "type": "uint256"
			  }
		  ],
		  "name": "rest",
		  "outputs": [],
		  "stateMutability": "nonpayable",
		  "type": "function"
	  },
	  {
		  "inputs": [
			  {
				  "internalType": "uint256",
				  "name": "duration",
				  "type": "uint256"
			  }
		  ],
		  "name": "run",
		  "outputs": [],
		  "stateMutability": "nonpayable",
		  "type": "function"
	  },
	  {
		  "inputs": [],
		  "name": "totalFoodConsumed",
		  "outputs": [
			  {
				  "internalType": "uint256",
				  "name": "",
				  "type": "uint256"
			  }
		  ],
		  "stateMutability": "view",
		  "type": "function"
	  },
	  {
		  "inputs": [],
		  "name": "totalRestTime",
		  "outputs": [
			  {
				  "internalType": "uint256",
				  "name": "",
				  "type": "uint256"
			  }
		  ],
		  "stateMutability": "view",
		  "type": "function"
	  },
	  {
		  "inputs": [],
		  "name": "totalRunTime",
		  "outputs": [
			  {
				  "internalType": "uint256",
				  "name": "",
				  "type": "uint256"
			  }
		  ],
		  "stateMutability": "view",
		  "type": "function"
	  },
	  {
		  "inputs": [],
		  "name": "totalWalkTime",
		  "outputs": [
			  {
				  "internalType": "uint256",
				  "name": "",
				  "type": "uint256"
			  }
		  ],
		  "stateMutability": "view",
		  "type": "function"
	  },
	  {
		  "inputs": [],
		  "name": "totalWaterConsumed",
		  "outputs": [
			  {
				  "internalType": "uint256",
				  "name": "",
				  "type": "uint256"
			  }
		  ],
		  "stateMutability": "view",
		  "type": "function"
	  },
	  {
		  "inputs": [
			  {
				  "internalType": "address",
				  "name": "newOwner",
				  "type": "address"
			  }
		  ],
		  "name": "transferOwnership",
		  "outputs": [],
		  "stateMutability": "nonpayable",
		  "type": "function"
	  },
	  {
		  "inputs": [
			  {
				  "internalType": "uint256",
				  "name": "duration",
				  "type": "uint256"
			  }
		  ],
		  "name": "walk",
		  "outputs": [],
		  "stateMutability": "nonpayable",
		  "type": "function"
	  }
  ];<|MERGE_RESOLUTION|>--- conflicted
+++ resolved
@@ -1,366 +1,9 @@
 // PetPet Registry Contract Configuration
 export const REGISTRY_ADDRESS = {
-<<<<<<< HEAD
-  address: "0xc26929EB0dA2f219f625d6A44570cb98301465b5",
-  chainId: 84532, // Base Sepolia
-  abi: [
-    {
-      "anonymous": false,
-      "inputs": [
-        {
-          "indexed": true,
-          "internalType": "string",
-          "name": "petName",
-          "type": "string"
-        },
-        {
-          "indexed": true,
-          "internalType": "address",
-          "name": "petContract",
-          "type": "address"
-        },
-        {
-          "indexed": true,
-          "internalType": "address",
-          "name": "owner",
-          "type": "address"
-        },
-        {
-          "indexed": false,
-          "internalType": "uint256",
-          "name": "timestamp",
-          "type": "uint256"
-        }
-      ],
-      "name": "PetRegistered",
-      "type": "event"
-    },
-    {
-      "inputs": [
-        {
-          "internalType": "uint256",
-          "name": "",
-          "type": "uint256"
-        }
-      ],
-      "name": "allPets",
-      "outputs": [
-        {
-          "internalType": "address",
-          "name": "",
-          "type": "address"
-        }
-      ],
-      "stateMutability": "view",
-      "type": "function"
-    },
-    {
-      "inputs": [],
-      "name": "getAllPets",
-      "outputs": [
-        {
-          "internalType": "address[]",
-          "name": "pets",
-          "type": "address[]"
-        }
-      ],
-      "stateMutability": "view",
-      "type": "function"
-    },
-    {
-      "inputs": [
-        {
-          "internalType": "string",
-          "name": "petName",
-          "type": "string"
-        }
-      ],
-      "name": "getPetByName",
-      "outputs": [
-        {
-          "internalType": "address",
-          "name": "petContract",
-          "type": "address"
-        }
-      ],
-      "stateMutability": "view",
-      "type": "function"
-    },
-    {
-      "inputs": [],
-      "name": "getPetCount",
-      "outputs": [
-        {
-          "internalType": "uint256",
-          "name": "count",
-          "type": "uint256"
-        }
-      ],
-      "stateMutability": "view",
-      "type": "function"
-    },
-    {
-      "inputs": [
-        {
-          "internalType": "address",
-          "name": "owner",
-          "type": "address"
-        }
-      ],
-      "name": "getPetsByOwner",
-      "outputs": [
-        {
-          "internalType": "address[]",
-          "name": "pets",
-          "type": "address[]"
-        }
-      ],
-      "stateMutability": "view",
-      "type": "function"
-    },
-    {
-      "inputs": [
-        {
-          "internalType": "string",
-          "name": "petName",
-          "type": "string"
-        }
-      ],
-      "name": "isPetNameAvailable",
-      "outputs": [
-        {
-          "internalType": "bool",
-          "name": "available",
-          "type": "bool"
-        }
-      ],
-      "stateMutability": "view",
-      "type": "function"
-    },
-    {
-      "inputs": [
-        {
-          "internalType": "string",
-          "name": "",
-          "type": "string"
-        }
-      ],
-      "name": "petsByName",
-      "outputs": [
-        {
-          "internalType": "address",
-          "name": "",
-          "type": "address"
-        }
-      ],
-      "stateMutability": "view",
-      "type": "function"
-    },
-    {
-      "inputs": [
-        {
-          "internalType": "address",
-          "name": "",
-          "type": "address"
-        },
-        {
-          "internalType": "uint256",
-          "name": "",
-          "type": "uint256"
-        }
-      ],
-      "name": "petsByOwner",
-      "outputs": [
-        {
-          "internalType": "address",
-          "name": "",
-          "type": "address"
-        }
-      ],
-      "stateMutability": "view",
-      "type": "function"
-    },
-    {
-      "inputs": [
-        {
-          "internalType": "string",
-          "name": "petName",
-          "type": "string"
-        },
-        {
-          "internalType": "address",
-          "name": "petContract",
-          "type": "address"
-        },
-        {
-          "internalType": "address",
-          "name": "owner",
-          "type": "address"
-        }
-      ],
-      "name": "registerPet",
-      "outputs": [],
-      "stateMutability": "nonpayable",
-      "type": "function"
-    }
-  ]
-}
-
-export const PET_ABI = [
-	{
-		"inputs": [
-			{
-				"internalType": "string",
-				"name": "_petName",
-				"type": "string"
-			},
-			{
-				"internalType": "address",
-				"name": "_owner",
-				"type": "address"
-			}
-		],
-		"stateMutability": "nonpayable",
-		"type": "constructor"
-	},
-	{
-		"anonymous": false,
-		"inputs": [
-			{
-				"indexed": true,
-				"internalType": "uint256",
-				"name": "activityId",
-				"type": "uint256"
-			},
-			{
-				"indexed": false,
-				"internalType": "uint256",
-				"name": "amount",
-				"type": "uint256"
-			},
-			{
-				"indexed": false,
-				"internalType": "uint256",
-				"name": "timestamp",
-				"type": "uint256"
-			}
-		],
-		"name": "Drink",
-		"type": "event"
-	},
-	{
-		"anonymous": false,
-		"inputs": [
-			{
-				"indexed": true,
-				"internalType": "uint256",
-				"name": "activityId",
-				"type": "uint256"
-			},
-			{
-				"indexed": false,
-				"internalType": "uint256",
-				"name": "amount",
-				"type": "uint256"
-			},
-			{
-				"indexed": false,
-				"internalType": "uint256",
-				"name": "timestamp",
-				"type": "uint256"
-			}
-		],
-		"name": "Eat",
-		"type": "event"
-	},
-	{
-		"anonymous": false,
-		"inputs": [
-			{
-				"indexed": true,
-				"internalType": "uint256",
-				"name": "activityId",
-				"type": "uint256"
-			},
-			{
-				"indexed": true,
-				"internalType": "address",
-				"name": "otherPet",
-				"type": "address"
-			},
-			{
-				"indexed": false,
-				"internalType": "uint256",
-				"name": "duration",
-				"type": "uint256"
-			},
-			{
-				"indexed": false,
-				"internalType": "uint256",
-				"name": "timestamp",
-				"type": "uint256"
-			}
-		],
-		"name": "Interact",
-		"type": "event"
-	},
-	{
-		"anonymous": false,
-		"inputs": [
-			{
-				"indexed": true,
-				"internalType": "uint256",
-				"name": "activityId",
-				"type": "uint256"
-			},
-			{
-				"indexed": false,
-				"internalType": "uint256",
-				"name": "duration",
-				"type": "uint256"
-			},
-			{
-				"indexed": false,
-				"internalType": "uint256",
-				"name": "timestamp",
-				"type": "uint256"
-			}
-		],
-		"name": "Rest",
-		"type": "event"
-	},
-	{
-		"anonymous": false,
-		"inputs": [
-			{
-				"indexed": true,
-				"internalType": "uint256",
-				"name": "activityId",
-				"type": "uint256"
-			},
-			{
-				"indexed": false,
-				"internalType": "uint256",
-				"name": "duration",
-				"type": "uint256"
-			},
-			{
-				"indexed": false,
-				"internalType": "uint256",
-				"name": "timestamp",
-				"type": "uint256"
-			}
-		],
-		"name": "Run",
-		"type": "event"
-	},
-	{
-=======
 	address: "0x518CB77A10D7AF6611F3BA0d84Ef8E2B0c29D45f",
 	chainId: 2403, // PetPet Testnet
 	abi: [
 	  {
->>>>>>> 44edb14e
 		"anonymous": false,
 		"inputs": [
 		  {
