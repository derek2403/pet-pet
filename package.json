--- conflicted
+++ resolved
@@ -9,16 +9,9 @@
     "lint": "eslint"
   },
   "dependencies": {
-<<<<<<< HEAD
     "@blockscout/app-sdk": "^0.1.2",
     "@rainbow-me/rainbowkit": "^2.2.9",
     "@tanstack/react-query": "^5.90.3",
-    "next": "15.5.4",
-    "react": "19.1.0",
-    "react-dom": "19.1.0",
-    "viem": "^2.38.2",
-    "wagmi": "^2.18.1"
-=======
     "@radix-ui/react-slot": "^1.2.3",
     "class-variance-authority": "^0.7.1",
     "clsx": "^2.1.1",
@@ -26,20 +19,17 @@
     "next": "15.5.4",
     "react": "19.1.0",
     "react-dom": "19.1.0",
-    "tailwind-merge": "^3.3.1"
->>>>>>> dce31b49
+    "tailwind-merge": "^3.3.1",
+    "viem": "^2.38.2",
+    "wagmi": "^2.18.1"
   },
   "devDependencies": {
     "@eslint/eslintrc": "^3",
     "@tailwindcss/postcss": "^4",
     "eslint": "^9",
     "eslint-config-next": "15.5.4",
-<<<<<<< HEAD
-    "tailwindcss": "^4"
-=======
     "shadcn": "^3.4.2",
     "tailwindcss": "^4",
     "tw-animate-css": "^1.4.0"
->>>>>>> dce31b49
   }
 }