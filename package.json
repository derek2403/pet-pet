{
  "name": "petpet",
  "version": "0.1.0",
  "private": true,
  "scripts": {
    "dev": "next dev --turbopack",
    "build": "next build --turbopack",
    "start": "next start",
    "lint": "eslint"
  },
  "dependencies": {
<<<<<<< HEAD
    "ethers": "^6.15.0",
    "next": "15.5.4",
    "react": "19.1.0",
    "react-dom": "19.1.0"
=======
    "@radix-ui/react-slot": "^1.2.3",
    "class-variance-authority": "^0.7.1",
    "clsx": "^2.1.1",
    "lucide-react": "^0.546.0",
    "next": "15.5.4",
    "react": "19.1.0",
    "react-dom": "19.1.0",
    "tailwind-merge": "^3.3.1"
>>>>>>> dce31b49
  },
  "devDependencies": {
    "@eslint/eslintrc": "^3",
    "@tailwindcss/postcss": "^4",
    "eslint": "^9",
    "eslint-config-next": "15.5.4",
<<<<<<< HEAD
    "tailwindcss": "^4"
=======
    "shadcn": "^3.4.2",
    "tailwindcss": "^4",
    "tw-animate-css": "^1.4.0"
>>>>>>> dce31b49
  }
}<|MERGE_RESOLUTION|>--- conflicted
+++ resolved
@@ -9,33 +9,23 @@
     "lint": "eslint"
   },
   "dependencies": {
-<<<<<<< HEAD
     "ethers": "^6.15.0",
     "next": "15.5.4",
     "react": "19.1.0",
-    "react-dom": "19.1.0"
-=======
+    "react-dom": "19.1.0",
     "@radix-ui/react-slot": "^1.2.3",
     "class-variance-authority": "^0.7.1",
     "clsx": "^2.1.1",
     "lucide-react": "^0.546.0",
-    "next": "15.5.4",
-    "react": "19.1.0",
-    "react-dom": "19.1.0",
     "tailwind-merge": "^3.3.1"
->>>>>>> dce31b49
   },
   "devDependencies": {
     "@eslint/eslintrc": "^3",
     "@tailwindcss/postcss": "^4",
     "eslint": "^9",
     "eslint-config-next": "15.5.4",
-<<<<<<< HEAD
-    "tailwindcss": "^4"
-=======
     "shadcn": "^3.4.2",
     "tailwindcss": "^4",
     "tw-animate-css": "^1.4.0"
->>>>>>> dce31b49
   }
 }