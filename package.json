--- conflicted
+++ resolved
@@ -18,11 +18,8 @@
     "@tensorflow/tfjs": "^4.22.0",
     "class-variance-authority": "^0.7.1",
     "clsx": "^2.1.1",
-<<<<<<< HEAD
     "ethers": "^6.15.0",
-=======
     "leaflet": "^1.9.4",
->>>>>>> df3080cd
     "lucide-react": "^0.546.0",
     "next": "15.5.4",
     "react": "19.1.0",
