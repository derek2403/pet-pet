{
  "name": "petpet",
  "version": "0.1.0",
  "private": true,
  "scripts": {
    "dev": "node server.js",
<<<<<<< HEAD
    "build": "next build",
    "start": "NODE_ENV=production node server.js",
=======
    "dev:next": "next dev --turbopack",
    "build": "next build",
    "start": "NODE_ENV=production node server.js",
    "start:next": "next start",
>>>>>>> 81c2e0e9
    "lint": "eslint"
  },
  "dependencies": {
    "@blockscout/app-sdk": "^0.1.2",
    "@radix-ui/react-avatar": "^1.1.10",
    "@radix-ui/react-dialog": "^1.1.15",
    "@radix-ui/react-select": "^2.2.6",
    "@radix-ui/react-slot": "^1.2.3",
    "@radix-ui/react-tabs": "^1.1.13",
    "@rainbow-me/rainbowkit": "^2.2.9",
    "@splinetool/react-spline": "^4.1.0",
    "@splinetool/runtime": "^1.10.84",
    "@tanstack/react-query": "^5.90.3",
    "@tensorflow-models/coco-ssd": "^2.2.3",
    "@tensorflow-models/pose-detection": "^2.1.3",
    "@tensorflow/tfjs": "^4.22.0",
    "class-variance-authority": "^0.7.1",
    "clsx": "^2.1.1",
    "ethers": "^6.15.0",
    "framer-motion": "^12.23.24",
    "leaflet": "^1.9.4",
    "lucide-react": "^0.546.0",
    "next": "15.5.4",
    "react": "19.1.0",
    "react-dom": "19.1.0",
    "react-easy-crop": "^5.5.3",
    "react-leaflet": "^5.0.0",
    "recharts": "^2.15.4",
    "socket.io": "^4.8.1",
    "socket.io-client": "^4.8.1",
    "tailwind-merge": "^3.3.1",
    "viem": "^2.38.2",
    "wagmi": "^2.18.1"
  },
  "devDependencies": {
    "@eslint/eslintrc": "^3",
    "@tailwindcss/postcss": "^4",
    "@types/node": "^24.9.1",
    "@types/react": "^19.2.2",
    "@types/react-dom": "^19.2.2",
    "eslint": "^9",
    "eslint-config-next": "15.5.4",
    "shadcn": "^3.4.2",
    "tailwindcss": "^4",
    "tw-animate-css": "^1.4.0",
    "typescript": "^5.9.3"
  }
}<|MERGE_RESOLUTION|>--- conflicted
+++ resolved
@@ -4,15 +4,10 @@
   "private": true,
   "scripts": {
     "dev": "node server.js",
-<<<<<<< HEAD
-    "build": "next build",
-    "start": "NODE_ENV=production node server.js",
-=======
     "dev:next": "next dev --turbopack",
     "build": "next build",
     "start": "NODE_ENV=production node server.js",
     "start:next": "next start",
->>>>>>> 81c2e0e9
     "lint": "eslint"
   },
   "dependencies": {
